version: 2.1

# These "CircleCI Orbs" are reusable bits of configuration that can be shared
# across projects.  See https://circleci.com/orbs/ for more information.
orbs:
  # `oss` is a local reference to the package.  The source for Apollo Orbs can
  # be found at http://github.com/apollographql/CircleCI-Orbs/.
  oss: apollo/oss-ci-cd-tooling@0.0.5

commands:
  # These are the steps used for each version of Node which we're testing
  # against.  Thanks to YAMLs inability to merge arrays (though it is able
  # to merge objects), every version of Node must use the exact same steps,
  # or these steps would need to be repeated in a version of Node that needs
  # something different.  Probably best to avoid that, out of principle, though.
  common_test_steps:
    description: "Commands to run on every Node.js environment"
    steps:
      - oss/install_specific_npm_version
      - checkout
      - oss/npm_clean_install_with_caching
      - run:
          command: npm run test:ci
          environment:
            JEST_JUNIT_OUTPUT_DIR: "reports/junit/"
      - run: npm run coverage:upload
      - store_test_results:
          path: reports/junit
      - store_artifacts:
          path: reports/junit

# Important! When adding a new job to `jobs`, make sure to define when it
# executes by also adding it to the `workflows` section below!
jobs:
  # Platform tests, each with the same tests but different platform or version.
  # The docker tag represents the Node.js version and the full list is available
  # at https://hub.docker.com/r/circleci/node/.

<<<<<<< HEAD
=======
  # NODE: Note certain tests are currently being skipped for Node.js 6.
  # NodeJS 6:
  #   executor: { name: oss/node, tag: '6' }
  #   steps:
  #     - common_test_steps

  NodeJS 8:
    executor: { name: oss/node, tag: '8' }
    steps:
      - common_test_steps

>>>>>>> 377be257
  NodeJS 10:
    executor: { name: oss/node, tag: '10' }
    steps:
      - common_test_steps
      # We will save the results of this one particular invocation to use in
      # the publish step. Not only does this make the publishing step take less
      # time, this also ensures that a passing version gets deployed even if,
      # theoretically, rebuilding the same commit on the same version of
      # Node.js should yield the same results!
      - persist_to_workspace:
          root: .
          paths:
            - ./**

  NodeJS 12:
    executor: { name: oss/node, tag: '12' }
    steps:
      - common_test_steps

# XXX We used to use this filter to only run a "Docs" job on docs branches.
#     Now we use it to disable all jobs. It's unclear if there's a simpler way
#     to do this!
common_non_publish_filters: &common_non_publish_filters
  filters:
    branches:
      # If 'docs' is found, with word boundaries on either side, skip.
      ignore: /.*?\bdocs\b.*/
    # Ensure every job has `tags` filters since the publish steps have tags.
    # This is some wild configuration thing that's pretty hard to figure out.
    tags:
      only: /.*/

common_publish_filters: &common_publish_filters
  filters:
    # Only run pre-publish and publish steps on specific tags.
    tags:
      only: /^publish\/[0-9]+$/
    # We want the publish to trigger on the above tag, not any branch.
    branches:
      ignore: /.*/

workflows:
  version: 2
  Build:
    jobs:
<<<<<<< HEAD
=======
      # - NodeJS 6:
      #     <<: *common_non_publish_filters
      - NodeJS 8:
          <<: *common_non_publish_filters
>>>>>>> 377be257
      - NodeJS 10:
          <<: *common_non_publish_filters
      - NodeJS 12:
          <<: *common_non_publish_filters
      - oss/lerna_tarballs:
          name: Package tarballs
          <<: *common_non_publish_filters
          requires:
<<<<<<< HEAD
=======
            # - NodeJS 6
            - NodeJS 8
>>>>>>> 377be257
            - NodeJS 10
            - NodeJS 12
      - oss/dry_run:
          name: Dry-run
          <<: *common_publish_filters
          requires:
<<<<<<< HEAD
=======
            # - NodeJS 6
            - NodeJS 8
>>>>>>> 377be257
            - NodeJS 10
            - NodeJS 12
      - oss/confirmation:
          name: Confirmation
          type: approval
          <<: *common_publish_filters
          requires:
            - Dry-run
      - oss/publish:
          name: Publish
          <<: *common_publish_filters
          requires:
            - Confirmation<|MERGE_RESOLUTION|>--- conflicted
+++ resolved
@@ -36,20 +36,6 @@
   # The docker tag represents the Node.js version and the full list is available
   # at https://hub.docker.com/r/circleci/node/.
 
-<<<<<<< HEAD
-=======
-  # NODE: Note certain tests are currently being skipped for Node.js 6.
-  # NodeJS 6:
-  #   executor: { name: oss/node, tag: '6' }
-  #   steps:
-  #     - common_test_steps
-
-  NodeJS 8:
-    executor: { name: oss/node, tag: '8' }
-    steps:
-      - common_test_steps
-
->>>>>>> 377be257
   NodeJS 10:
     executor: { name: oss/node, tag: '10' }
     steps:
@@ -95,13 +81,6 @@
   version: 2
   Build:
     jobs:
-<<<<<<< HEAD
-=======
-      # - NodeJS 6:
-      #     <<: *common_non_publish_filters
-      - NodeJS 8:
-          <<: *common_non_publish_filters
->>>>>>> 377be257
       - NodeJS 10:
           <<: *common_non_publish_filters
       - NodeJS 12:
@@ -110,22 +89,12 @@
           name: Package tarballs
           <<: *common_non_publish_filters
           requires:
-<<<<<<< HEAD
-=======
-            # - NodeJS 6
-            - NodeJS 8
->>>>>>> 377be257
             - NodeJS 10
             - NodeJS 12
       - oss/dry_run:
           name: Dry-run
           <<: *common_publish_filters
           requires:
-<<<<<<< HEAD
-=======
-            # - NodeJS 6
-            - NodeJS 8
->>>>>>> 377be257
             - NodeJS 10
             - NodeJS 12
       - oss/confirmation:
